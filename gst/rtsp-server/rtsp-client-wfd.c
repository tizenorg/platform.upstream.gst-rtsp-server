--- conflicted
+++ resolved
@@ -2427,12 +2427,8 @@
     return FALSE;
   }
 
-<<<<<<< HEAD
-  send_request (client, NULL, &request);
+  gst_send_request (client, NULL, &request);
   g_free (url_str);
-=======
-  gst_send_request (client, NULL, &request);
->>>>>>> a214249b
   return GST_RTSP_OK;
 }
 
